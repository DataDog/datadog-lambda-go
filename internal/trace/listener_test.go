/*
 * Unless explicitly stated otherwise all files in this repository are licensed
 * under the Apache License Version 2.0.
 *
 * This product includes software developed at Datadog (https://www.datadoghq.com/).
 * Copyright 2021 Datadog, Inc.
 */

package trace

import (
	"context"
	"testing"

	"github.com/aws/aws-lambda-go/lambdacontext"
	"github.com/stretchr/testify/assert"
	"gopkg.in/DataDog/dd-trace-go.v1/ddtrace/mocktracer"
)

func TestSeparateVersionFromFunctionArnWithVersion(t *testing.T) {
	inputArn := "arn:aws:lambda:us-east-1:123456789012:function:my-function:9"

	arnWithoutVersion, functionVersion := separateVersionFromFunctionArn(inputArn)

	expectedArnWithoutVersion := "arn:aws:lambda:us-east-1:123456789012:function:my-function"
	expectedFunctionVersion := "9"
	assert.Equal(t, expectedArnWithoutVersion, arnWithoutVersion)
	assert.Equal(t, expectedFunctionVersion, functionVersion)
}

func TestSeparateVersionFromFunctionArnWithoutVersion(t *testing.T) {
	inputArn := "arn:aws:lambda:us-east-1:123456789012:function:my-function"

	arnWithoutVersion, functionVersion := separateVersionFromFunctionArn(inputArn)

	expectedArnWithoutVersion := "arn:aws:lambda:us-east-1:123456789012:function:my-function"
	expectedFunctionVersion := "$LATEST"
	assert.Equal(t, expectedArnWithoutVersion, arnWithoutVersion)
	assert.Equal(t, expectedFunctionVersion, functionVersion)
}

<<<<<<< HEAD
var traceContextFromXray = Context{
=======
func TestSeparateVersionFromFunctionArnEmptyString(t *testing.T) {
	inputArn := ""

	arnWithoutVersion, functionVersion := separateVersionFromFunctionArn(inputArn)
	assert.Empty(t, arnWithoutVersion)
	assert.Empty(t, functionVersion)
}

var traceContextFromXray = TraceContext{
>>>>>>> 3ed8903c
	traceIDHeader:  "1231452342",
	parentIDHeader: "45678910",
}

var traceContextFromEvent = Context{
	traceIDHeader:  "1231452342",
	parentIDHeader: "45678910",
}

var mockLambdaContext = lambdacontext.LambdaContext{
	AwsRequestID:       "abcdefgh-1234-5678-1234-abcdefghijkl",
	InvokedFunctionArn: "arn:aws:lambda:us-east-1:123456789012:function:MyFunction:11",
}

func TestStartFunctionExecutionSpanFromXrayWithMergeEnabled(t *testing.T) {
	ctx := context.Background()

	lambdacontext.FunctionName = "MockFunctionName"
	ctx = lambdacontext.NewContext(ctx, &mockLambdaContext)
	ctx = context.WithValue(ctx, traceContextKey, traceContextFromXray)
	ctx = context.WithValue(ctx, "cold_start", true)

	mt := mocktracer.Start()
	defer mt.Stop()

	span := startFunctionExecutionSpan(ctx, true)
	span.Finish()
	finishedSpan := mt.FinishedSpans()[0]

	assert.Equal(t, "aws.lambda", finishedSpan.OperationName())

	assert.Equal(t, true, finishedSpan.Tag("cold_start"))
	// We expect the function ARN to be lowercased, and the version removed
	assert.Equal(t, "arn:aws:lambda:us-east-1:123456789012:function:myfunction", finishedSpan.Tag("function_arn"))
	assert.Equal(t, "11", finishedSpan.Tag("function_version"))
	assert.Equal(t, "abcdefgh-1234-5678-1234-abcdefghijkl", finishedSpan.Tag("request_id"))
	assert.Equal(t, "MockFunctionName", finishedSpan.Tag("resource.name"))
	assert.Equal(t, "MockFunctionName", finishedSpan.Tag("resource_names"))
	assert.Equal(t, "serverless", finishedSpan.Tag("span.type"))
	assert.Equal(t, "xray", finishedSpan.Tag("_dd.parent_source"))
}

func TestStartFunctionExecutionSpanFromXrayWithMergeDisabled(t *testing.T) {
	ctx := context.Background()

	lambdacontext.FunctionName = "MockFunctionName"
	ctx = lambdacontext.NewContext(ctx, &mockLambdaContext)
	ctx = context.WithValue(ctx, traceContextKey, traceContextFromXray)
	ctx = context.WithValue(ctx, "cold_start", true)

	mt := mocktracer.Start()
	defer mt.Stop()

	span := startFunctionExecutionSpan(ctx, false)
	span.Finish()
	finishedSpan := mt.FinishedSpans()[0]

	assert.Equal(t, nil, finishedSpan.Tag("_dd.parent_source"))
}

func TestStartFunctionExecutionSpanFromEventWithMergeEnabled(t *testing.T) {
	ctx := context.Background()

	lambdacontext.FunctionName = "MockFunctionName"
	ctx = lambdacontext.NewContext(ctx, &mockLambdaContext)
	ctx = context.WithValue(ctx, traceContextKey, traceContextFromEvent)
	ctx = context.WithValue(ctx, "cold_start", true)

	mt := mocktracer.Start()
	defer mt.Stop()

	span := startFunctionExecutionSpan(ctx, true)
	span.Finish()
	finishedSpan := mt.FinishedSpans()[0]

	assert.Equal(t, "xray", finishedSpan.Tag("_dd.parent_source"))
}

func TestStartFunctionExecutionSpanFromEventWithMergeDisabled(t *testing.T) {
	ctx := context.Background()

	lambdacontext.FunctionName = "MockFunctionName"
	ctx = lambdacontext.NewContext(ctx, &mockLambdaContext)
	ctx = context.WithValue(ctx, traceContextKey, traceContextFromEvent)
	ctx = context.WithValue(ctx, "cold_start", true)

	mt := mocktracer.Start()
	defer mt.Stop()

	span := startFunctionExecutionSpan(ctx, false)
	span.Finish()
	finishedSpan := mt.FinishedSpans()[0]

	assert.Equal(t, nil, finishedSpan.Tag("_dd.parent_source"))
}<|MERGE_RESOLUTION|>--- conflicted
+++ resolved
@@ -39,9 +39,6 @@
 	assert.Equal(t, expectedFunctionVersion, functionVersion)
 }
 
-<<<<<<< HEAD
-var traceContextFromXray = Context{
-=======
 func TestSeparateVersionFromFunctionArnEmptyString(t *testing.T) {
 	inputArn := ""
 
@@ -50,8 +47,7 @@
 	assert.Empty(t, functionVersion)
 }
 
-var traceContextFromXray = TraceContext{
->>>>>>> 3ed8903c
+var traceContextFromXray = Context{
 	traceIDHeader:  "1231452342",
 	parentIDHeader: "45678910",
 }
