--- conflicted
+++ resolved
@@ -25,15 +25,10 @@
 type (
 	// Listener creates a function execution span and injects it into the context
 	Listener struct {
-<<<<<<< HEAD
 		ddTraceEnabled        bool
 		mergeXrayTraces       bool
+		extensionManager      *extension.ExtensionManager
 		traceContextExtractor ContextExtractor
-=======
-		ddTraceEnabled   bool
-		mergeXrayTraces  bool
-		extensionManager *extension.ExtensionManager
->>>>>>> c88b4f47
 	}
 
 	// Config gives options for how the Listener should work
@@ -53,15 +48,10 @@
 func MakeListener(config Config, extensionManager *extension.ExtensionManager) Listener {
 
 	return Listener{
-<<<<<<< HEAD
 		ddTraceEnabled:        config.DDTraceEnabled,
 		mergeXrayTraces:       config.MergeXrayTraces,
+		extensionManager:      extensionManager,
 		traceContextExtractor: config.TraceContextExtractor,
-=======
-		ddTraceEnabled:   config.DDTraceEnabled,
-		mergeXrayTraces:  config.MergeXrayTraces,
-		extensionManager: extensionManager,
->>>>>>> c88b4f47
 	}
 }
 
